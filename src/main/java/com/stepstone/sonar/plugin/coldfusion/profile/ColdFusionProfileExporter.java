/*
Copyright 2016 StepStone GmbH

Licensed under the Apache License, Version 2.0 (the "License");
you may not use this file except in compliance with the License.
You may obtain a copy of the License at

    http://www.apache.org/licenses/LICENSE-2.0

Unless required by applicable law or agreed to in writing, software
distributed under the License is distributed on an "AS IS" BASIS,
WITHOUT WARRANTIES OR CONDITIONS OF ANY KIND, either express or implied.
See the License for the specific language governing permissions and
limitations under the License.
*/

package com.stepstone.sonar.plugin.coldfusion.profile;

import com.stepstone.sonar.plugin.coldfusion.ColdFusionPlugin;
import com.stepstone.sonar.plugin.coldfusion.cflint.CFLintConfigExporter;

import com.google.common.base.Throwables;

import org.sonar.api.batch.rule.ActiveRules;
import org.sonar.api.profiles.ProfileExporter;
import org.sonar.api.batch.rule.ActiveRules;
import org.sonar.api.profiles.RulesProfile;

import java.io.IOException;
import java.io.Writer;
import javax.xml.stream.XMLStreamException;

public class ColdFusionProfileExporter extends ProfileExporter {

    public ColdFusionProfileExporter() {
        super("coldfusion-cflint", "CFLint Rule Set");
        setSupportedLanguages(ColdFusionPlugin.LANGUAGE_KEY);
    }

    @Override
    public void exportProfile(RulesProfile ruleProfile, Writer writer) {
        try {
<<<<<<< HEAD
            new CFLintConfigExporter(ruleProfile.getActiveRulesByRepository(ColdFusionPlugin.REPOSITORY_KEY)).save(writer);
=======
            new CFlintConfigExporter(ruleProfile.getActiveRulesByRepository(ColdFusionPlugin.REPOSITORY_KEY)).save(writer);
>>>>>>> 88f49cd8
        } catch (IOException | XMLStreamException e) {
            Throwables.propagate(e);
        }
    }

    public void exportProfile(ActiveRules activeRules, Writer writer) {
        try {
<<<<<<< HEAD
            new CFLintConfigExporter(activeRules.findByRepository(ColdFusionPlugin.REPOSITORY_KEY)).save(writer);
=======
            new CFlintConfigExporter(activeRules.findByRepository(ColdFusionPlugin.REPOSITORY_KEY)).save(writer);
>>>>>>> 88f49cd8
        } catch (IOException | XMLStreamException e) {
            Throwables.propagate(e);
        }

    }

}<|MERGE_RESOLUTION|>--- conflicted
+++ resolved
@@ -16,19 +16,16 @@
 
 package com.stepstone.sonar.plugin.coldfusion.profile;
 
+import com.google.common.base.Throwables;
 import com.stepstone.sonar.plugin.coldfusion.ColdFusionPlugin;
 import com.stepstone.sonar.plugin.coldfusion.cflint.CFLintConfigExporter;
-
-import com.google.common.base.Throwables;
-
-import org.sonar.api.batch.rule.ActiveRules;
 import org.sonar.api.profiles.ProfileExporter;
 import org.sonar.api.batch.rule.ActiveRules;
 import org.sonar.api.profiles.RulesProfile;
 
+import javax.xml.stream.XMLStreamException;
 import java.io.IOException;
 import java.io.Writer;
-import javax.xml.stream.XMLStreamException;
 
 public class ColdFusionProfileExporter extends ProfileExporter {
 
@@ -40,11 +37,7 @@
     @Override
     public void exportProfile(RulesProfile ruleProfile, Writer writer) {
         try {
-<<<<<<< HEAD
             new CFLintConfigExporter(ruleProfile.getActiveRulesByRepository(ColdFusionPlugin.REPOSITORY_KEY)).save(writer);
-=======
-            new CFlintConfigExporter(ruleProfile.getActiveRulesByRepository(ColdFusionPlugin.REPOSITORY_KEY)).save(writer);
->>>>>>> 88f49cd8
         } catch (IOException | XMLStreamException e) {
             Throwables.propagate(e);
         }
@@ -52,11 +45,7 @@
 
     public void exportProfile(ActiveRules activeRules, Writer writer) {
         try {
-<<<<<<< HEAD
             new CFLintConfigExporter(activeRules.findByRepository(ColdFusionPlugin.REPOSITORY_KEY)).save(writer);
-=======
-            new CFlintConfigExporter(activeRules.findByRepository(ColdFusionPlugin.REPOSITORY_KEY)).save(writer);
->>>>>>> 88f49cd8
         } catch (IOException | XMLStreamException e) {
             Throwables.propagate(e);
         }
