--- conflicted
+++ resolved
@@ -16,26 +16,21 @@
 
 package com.stepstone.sonar.plugin.coldfusion;
 
+import com.google.common.base.Preconditions;
+import com.stepstone.sonar.plugin.coldfusion.cflint.CFLintAnalyzer;
 import com.stepstone.sonar.plugin.coldfusion.cflint.CFLintAnalysisResultImporter;
-import com.stepstone.sonar.plugin.coldfusion.cflint.CFLintAnalyzer;
 import com.stepstone.sonar.plugin.coldfusion.cflint.CFLintConfigExporter;
-
-import com.google.common.base.Preconditions;
-
 import org.sonar.api.batch.fs.FileSystem;
 import org.sonar.api.batch.fs.InputFile;
-import org.sonar.api.batch.rule.ActiveRules;
 import org.sonar.api.batch.sensor.Sensor;
 import org.sonar.api.batch.sensor.SensorContext;
 import org.sonar.api.batch.sensor.SensorDescriptor;
 import org.sonar.api.measures.CoreMetrics;
-<<<<<<< HEAD
-=======
 import org.sonar.api.batch.rule.ActiveRules;
->>>>>>> 88f49cd8
 import org.sonar.api.utils.log.Logger;
 import org.sonar.api.utils.log.Loggers;
 
+import javax.xml.stream.XMLStreamException;
 import java.io.BufferedReader;
 import java.io.File;
 import java.io.IOException;
@@ -50,7 +45,6 @@
 import java.util.concurrent.TimeUnit;
 import java.util.regex.Matcher;
 import java.util.regex.Pattern;
-import javax.xml.stream.XMLStreamException;
 
 public class ColdFusionSensor implements Sensor {
 
@@ -96,11 +90,7 @@
 
     private File generateCflintConfig() throws IOException, XMLStreamException {
         final File configFile = new File(fs.workDir(), "cflint-config.xml");
-<<<<<<< HEAD
         new CFLintConfigExporter(ruleProfile.findByRepository(ColdFusionPlugin.REPOSITORY_KEY)).save(configFile);
-=======
-        new CFlintConfigExporter(ruleProfile.findByRepository(ColdFusionPlugin.REPOSITORY_KEY)).save(configFile);
->>>>>>> 88f49cd8
         return configFile;
     }
 
@@ -129,7 +119,7 @@
         for (InputFile inputFile : fs.inputFiles(fs.predicates().hasLanguage(ColdFusionPlugin.LANGUAGE_KEY))) {
             Callable<Integer> callableTask = () -> {
                 try {
-                    metricsLinesCounter(inputFile, context);
+                    metricsCounter(inputFile, context);
                     return 1;
                 } catch (IOException e) {
                     return 0;
@@ -151,17 +141,19 @@
 
     //Very basic and naive line of code counter for Coldfusion
     //Might count a line of code as comment
-    private void metricsLinesCounter(InputFile inputFile, SensorContext context) throws IOException {
+    private void metricsCounter(InputFile inputFile, SensorContext context) throws IOException {
         String currentLine;
         int commentLines = 0;
         int blankLines = 0;
         int lines = 0;
         int complexity = 1;
 
+
         try (BufferedReader reader = new BufferedReader(new InputStreamReader(inputFile.inputStream()))) {
             if (inputFile.inputStream() != null) {
                 while ((currentLine = reader.readLine()) != null) {
                     lines++;
+
                     if (currentLine.contains("<!--")) {
                         commentLines++;
                         if (currentLine.contains("-->")) {
@@ -175,6 +167,7 @@
                         }
                     } else if (currentLine.trim().isEmpty()) {
                         blankLines++;
+                        continue;
                     }
 
                     complexity = getLineComplexity(currentLine, complexity);
@@ -184,7 +177,6 @@
         int linesOfCode = lines-blankLines-commentLines;
         // every 100 lines of code add 1 to the content's complexity
         complexity = complexity + (linesOfCode / 100);
-
 
         context.<Integer>newMeasure().forMetric(CoreMetrics.COMMENT_LINES).on(inputFile).withValue(commentLines).save();
         context.<Integer>newMeasure().forMetric(CoreMetrics.NCLOC).on(inputFile).withValue(linesOfCode).save();
@@ -229,5 +221,4 @@
         }
         return matches;
     }
-
 }
