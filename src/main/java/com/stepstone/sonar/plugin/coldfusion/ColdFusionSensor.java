--- conflicted
+++ resolved
@@ -18,8 +18,8 @@
 
 import com.google.common.base.Preconditions;
 import com.stepstone.sonar.plugin.coldfusion.cflint.CFLintAnalyzer;
-import com.stepstone.sonar.plugin.coldfusion.cflint.CFLintAnalysisResultImporter;
-import com.stepstone.sonar.plugin.coldfusion.cflint.CFLintConfigExporter;
+import com.stepstone.sonar.plugin.coldfusion.cflint.CFlintAnalysisResultImporter;
+import com.stepstone.sonar.plugin.coldfusion.cflint.CFlintConfigExporter;
 import org.sonar.api.batch.fs.FileSystem;
 import org.sonar.api.batch.fs.InputFile;
 import org.sonar.api.batch.sensor.Sensor;
@@ -43,19 +43,12 @@
 import java.util.concurrent.ExecutorService;
 import java.util.concurrent.Executors;
 import java.util.concurrent.TimeUnit;
-import java.util.regex.Matcher;
-import java.util.regex.Pattern;
 
 public class ColdFusionSensor implements Sensor {
 
     private final FileSystem fs;
-<<<<<<< HEAD
-    private final RulesProfile ruleProfile;
-    private final Logger logger = Loggers.get(ColdFusionSensor.class);
-=======
     private final ActiveRules ruleProfile;
     private final Logger LOGGER = Loggers.get(ColdFusionSensor.class);
->>>>>>> a1c7b90d
 
     public ColdFusionSensor(FileSystem fs, ActiveRules ruleProfile) {
         Preconditions.checkNotNull(fs);
@@ -79,7 +72,7 @@
             importResults(context);
             measureProcessor(context);
         } catch (IOException | XMLStreamException e) {
-            logger.error("", e);
+            LOGGER.error("",e);
         }
     }
 
@@ -95,30 +88,28 @@
 
     private File generateCflintConfig() throws IOException, XMLStreamException {
         final File configFile = new File(fs.workDir(), "cflint-config.xml");
-<<<<<<< HEAD
-        new CFLintConfigExporter(ruleProfile).save(configFile);
-=======
         new CFlintConfigExporter(ruleProfile.findByRepository(ColdFusionPlugin.REPOSITORY_KEY)).save(configFile);
->>>>>>> a1c7b90d
         return configFile;
     }
 
     private void deleteFile(File configFile) throws IOException {
-        Files.deleteIfExists(configFile.toPath());
+        if(configFile!= null){
+           Files.deleteIfExists(configFile.toPath());
+        }
     }
 
     private void importResults(SensorContext sensorContext) throws IOException {
         try {
-            new CFLintAnalysisResultImporter(fs, sensorContext).parse(new File(fs.workDir(), "cflint-result.xml"));
+            new CFlintAnalysisResultImporter(fs, sensorContext).parse(new File(fs.workDir(), "cflint-result.xml"));
         } catch (XMLStreamException e) {
-            logger.error(",e");
+            LOGGER.error(",e");
         } finally {
             deleteFile(new File(fs.workDir(), "cflint-result.xml"));
         }
     }
 
     private void measureProcessor(SensorContext context) {
-        logger.info("Starting measure processor");
+        LOGGER.info("Starting measure processor");
 
         ExecutorService executorService = Executors.newSingleThreadExecutor();
         List<Callable<Integer>> callableTasks = new ArrayList<>();
@@ -126,7 +117,7 @@
         for (InputFile inputFile : fs.inputFiles(fs.predicates().hasLanguage(ColdFusionPlugin.LANGUAGE_KEY))) {
             Callable<Integer> callableTask = () -> {
                 try {
-                    metricsCounter(inputFile, context);
+                    metricsLinesCounter(inputFile, context);
                     return 1;
                 } catch (IOException e) {
                     return 0;
@@ -140,27 +131,24 @@
             executorService.shutdown();
             executorService.awaitTermination(2, TimeUnit.MINUTES);
         } catch (InterruptedException e) {
-            logger.error("", e);
+            LOGGER.error("",e);
         }
 
-        logger.info("Measure processor done");
+        LOGGER.info("Measure processor done");
     }
 
     //Very basic and naive line of code counter for Coldfusion
     //Might count a line of code as comment
-    private void metricsCounter(InputFile inputFile, SensorContext context) throws IOException {
+    private void metricsLinesCounter(InputFile inputFile, SensorContext context) throws IOException {
         String currentLine;
         int commentLines = 0;
         int blankLines = 0;
         int lines = 0;
-        int complexity = 1;
-
 
         try (BufferedReader reader = new BufferedReader(new InputStreamReader(inputFile.inputStream()))) {
             if (inputFile.inputStream() != null) {
                 while ((currentLine = reader.readLine()) != null) {
                     lines++;
-
                     if (currentLine.contains("<!--")) {
                         commentLines++;
                         if (currentLine.contains("-->")) {
@@ -174,58 +162,13 @@
                         }
                     } else if (currentLine.trim().isEmpty()) {
                         blankLines++;
-                        continue;
                     }
-
-                    complexity = getLineComplexity(currentLine, complexity);
                 }
             }
         }
-        int linesOfCode = lines-blankLines-commentLines;
-        // every 100 lines of code add 1 to the content's complexity
-        complexity = complexity + (linesOfCode / 100);
-
         context.<Integer>newMeasure().forMetric(CoreMetrics.COMMENT_LINES).on(inputFile).withValue(commentLines).save();
-        context.<Integer>newMeasure().forMetric(CoreMetrics.NCLOC).on(inputFile).withValue(linesOfCode).save();
+        context.<Integer>newMeasure().forMetric(CoreMetrics.NCLOC).on(inputFile).withValue(lines-blankLines-commentLines).save();
         context.<Integer>newMeasure().forMetric(CoreMetrics.LINES).on(inputFile).withValue(lines).save();
-        context.<Integer>newMeasure().forMetric(CoreMetrics.COMPLEXITY).on(inputFile).withValue(complexity).save();
     }
 
-    private int getLineComplexity(String currentLine, int complexity) {
-        int mcCabeComplexity =0;
-        int lineByLineComplexity = 0;
-        int lineByLineComplexityIncrement = 4;
-        int thisLineComplexityAdd = 0;
-        int thisLineComplexitySubtract = 0;
-
-        // SCORE INCREMENTS
-        mcCabeComplexity += countRegexOccurrences(currentLine, "(<cfif\\s|<cfelseif\\s|<cfcase\\s|<cfloop\\s|<cfoutput\\s*query|iif\\s*\\()");
-        mcCabeComplexity += countRegexOccurrences(currentLine, "(\\b(if|for|while|do|foreach)\\s*\\(|\\scase\\s+[\\w\"\"\\s]+:)");
-
-        thisLineComplexityAdd = countRegexOccurrences(currentLine, "(<cfif\\s|<cfelseif\\s|<cfcase\\s|<cfloop\\s|<cfoutput\\s*query|\\biif\\s*\\()") * lineByLineComplexityIncrement;
-        // TODO: account for script {braces} as well as non-braced if(?)do;else do;
-        // The current implementation just counts any opening and closing braces. That's Cheating (and gives inaccurate readings).
-        thisLineComplexityAdd += countRegexOccurrences(currentLine,"\\{") * lineByLineComplexityIncrement;
-
-        lineByLineComplexity += thisLineComplexityAdd;
-
-        // SCORE DECREMENTS
-        // Assume iif closes itself on the same line it opens
-        thisLineComplexitySubtract = (currentLine.split("(</cfif|</cfcase|</cfloop|iif\\s*\\()").length  - 1) * lineByLineComplexityIncrement;
-        thisLineComplexitySubtract += countRegexOccurrences(currentLine,"\\}") * lineByLineComplexityIncrement;
-        lineByLineComplexity -=  thisLineComplexitySubtract;
-
-        complexity += mcCabeComplexity + lineByLineComplexity;
-        return complexity;
-    }
-
-    private int countRegexOccurrences(String str, String regex) {
-        Pattern pattern = Pattern.compile(regex);
-        Matcher matcher = pattern.matcher(str);
-        int matches = 0;
-        while (matcher.find()) {
-            matches = matches + 1;
-        }
-        return matches;
-    }
 }
